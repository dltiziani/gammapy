--- conflicted
+++ resolved
@@ -42,10 +42,5 @@
         else:
             unit = None
         data = Quantity([skymap.data for skymap in self.skymaps],
-<<<<<<< HEAD
-                        self.skymaps[0].data.unit)
-        return SkyCube(name=self.name, data=data, wcs=self.wcs, energy=self.energy, meta=self.meta)
-=======
                         unit)
-        return SkyCube(name=self.name, data=data, wcs=self.wcs, energy=self.energy)
->>>>>>> 5ced3253
+        return SkyCube(name=self.name, data=data, wcs=self.wcs, energy=self.energy, meta=self.meta)